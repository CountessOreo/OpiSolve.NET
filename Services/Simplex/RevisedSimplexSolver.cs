--- conflicted
+++ resolved
@@ -1,257 +1,14 @@
 ﻿using OptiSolver.NET.Core;
 using System;
 using System.Collections.Generic;
-<<<<<<< HEAD
-=======
 using System.Linq;
 using System.Text;
 using OptiSolver.NET.Core;
 using OptiSolver.NET.Services.Base;
->>>>>>> 2a72fe40
 
 namespace OptiSolver.NET.Services.Simplex
 {
     /// <summary>
-<<<<<<< HEAD
-    /// Revised Primal Simplex Algorithm for LPModel.
-    /// Uses canonical form and matrix operations.
-    /// </summary>
-    public class RevisedSimplexSolver
-    {
-        private readonly LPModel model;
-        private readonly CanonicalForm canonical;
-        private int iteration;
-
-        // Basis indices and matrix
-        private List<int> basisIndices;
-        private double[,] B;
-        private double[,] BInv;
-
-        public RevisedSimplexSolver(LPModel model)
-        {
-            this.model = model ?? throw new ArgumentNullException(nameof(model));
-            this.canonical = new ModelCanonicalTransformer().Canonicalize(model);
-        }
-
-        /// <summary>
-        /// Solves the LP using the revised simplex method.
-        /// </summary>
-        public void Solve()
-        {
-            PrepareBasis();
-
-            bool optimal = false;
-            iteration = 0;
-
-            while (!optimal)
-            {
-                iteration++;
-
-                // Compute reduced costs
-                var reducedCosts = ComputeReducedCosts();
-
-                // Find entering variable
-                int entering = FindEnteringVariable(reducedCosts);
-                if (IsOptimal(reducedCosts, entering))
-                {
-                    optimal = true;
-                    break;
-                }
-
-                // Compute direction vector
-                var direction = GetDirectionVector(entering);
-
-                // Ratio test for leaving variable
-                int leaving = FindLeavingVariable(direction);
-                if (leaving == -1)
-                    throw new InvalidOperationException("Unbounded solution.");
-
-                // Update basis
-                basisIndices[leaving] = entering;
-                UpdateBasisMatrix();
-            }
-        }
-
-        private void PrepareBasis()
-        {
-            int m = canonical.ConstraintCount;
-            int n = canonical.TotalVariables;
-
-            basisIndices = new List<int>();
-            for (int i = 0; i < m; i++)
-            {
-                // Start with slack/artificial variables as basis
-                basisIndices.Add(n - m + i);
-            }
-            UpdateBasisMatrix();
-        }
-
-        private void UpdateBasisMatrix()
-        {
-            int m = canonical.ConstraintCount;
-            B = new double[m, m];
-            for (int i = 0; i < m; i++)
-            {
-                for (int j = 0; j < m; j++)
-                    B[i, j] = canonical.ConstraintMatrix[i, basisIndices[j]];
-            }
-            BInv = MatrixInverse(B);
-        }
-
-        private double[] ComputeReducedCosts()
-        {
-            int n = canonical.TotalVariables;
-            int m = canonical.ConstraintCount;
-
-            var cb = new double[m];
-            for (int i = 0; i < m; i++)
-                cb[i] = canonical.ObjectiveCoefficients[basisIndices[i]];
-
-            var y = MatrixMultiply(cb, BInv);
-
-            var reducedCosts = new double[n];
-            for (int j = 0; j < n; j++)
-            {
-                double cj = canonical.ObjectiveCoefficients[j];
-                var col = new double[m];
-                for (int i = 0; i < m; i++)
-                    col[i] = canonical.ConstraintMatrix[i, j];
-                reducedCosts[j] = cj - DotProduct(y, col);
-            }
-            return reducedCosts;
-        }
-
-        private int FindEnteringVariable(double[] reducedCosts)
-        {
-            int idx = 0;
-            double best = reducedCosts[0];
-            for (int j = 1; j < reducedCosts.Length; j++)
-            {
-                if (canonical.ObjectiveType == ObjectiveType.Maximize)
-                {
-                    if (reducedCosts[j] < best)
-                    {
-                        best = reducedCosts[j];
-                        idx = j;
-                    }
-                }
-                else
-                {
-                    if (reducedCosts[j] > best)
-                    {
-                        best = reducedCosts[j];
-                        idx = j;
-                    }
-                }
-            }
-            return idx;
-        }
-
-        private bool IsOptimal(double[] reducedCosts, int entering)
-        {
-            if (canonical.ObjectiveType == ObjectiveType.Maximize)
-                return reducedCosts[entering] >= 0;
-            else
-                return reducedCosts[entering] <= 0;
-        }
-
-        private double[] GetDirectionVector(int entering)
-        {
-            int m = canonical.ConstraintCount;
-            var a = new double[m];
-            for (int i = 0; i < m; i++)
-                a[i] = canonical.ConstraintMatrix[i, entering];
-            return MatrixMultiply(BInv, a);
-        }
-
-        private int FindLeavingVariable(double[] direction)
-        {
-            int m = canonical.ConstraintCount;
-            var xB = MatrixMultiply(BInv, canonical.RightHandSide);
-
-            int leaving = -1;
-            double minRatio = double.MaxValue;
-            for (int i = 0; i < m; i++)
-            {
-                if (direction[i] > 1e-9)
-                {
-                    double ratio = xB[i] / direction[i];
-                    if (ratio < minRatio)
-                    {
-                        minRatio = ratio;
-                        leaving = i;
-                    }
-                }
-            }
-            return leaving;
-        }
-
-        // --- Matrix helpers ---
-
-        private static double[] MatrixMultiply(double[] row, double[,] mat)
-        {
-            int cols = mat.GetLength(1);
-            var result = new double[cols];
-            for (int j = 0; j < cols; j++)
-                for (int i = 0; i < row.Length; i++)
-                    result[j] += row[i] * mat[i, j];
-            return result;
-        }
-
-        private static double[] MatrixMultiply(double[,] mat, double[] col)
-        {
-            int rows = mat.GetLength(0);
-            int cols = mat.GetLength(1);
-            var result = new double[rows];
-            for (int i = 0; i < rows; i++)
-                for (int j = 0; j < cols; j++)
-                    result[i] += mat[i, j] * col[j];
-            return result;
-        }
-
-        private static double DotProduct(double[] a, double[] b)
-        {
-            double sum = 0.0;
-            for (int i = 0; i < a.Length; i++)
-                sum += a[i] * b[i];
-            return sum;
-        }
-
-        private static double[,] MatrixInverse(double[,] matrix)
-        {
-            // Basic Gauss-Jordan for small matrices
-            int n = matrix.GetLength(0);
-            var result = new double[n, n];
-            var augmented = new double[n, 2 * n];
-
-            for (int i = 0; i < n; i++)
-            {
-                for (int j = 0; j < n; j++)
-                    augmented[i, j] = matrix[i, j];
-                augmented[i, n + i] = 1;
-            }
-
-            for (int i = 0; i < n; i++)
-            {
-                double diag = augmented[i, i];
-                for (int j = 0; j < 2 * n; j++)
-                    augmented[i, j] /= diag;
-
-                for (int k = 0; k < n; k++)
-                {
-                    if (k == i) continue;
-                    double factor = augmented[k, i];
-                    for (int j = 0; j < 2 * n; j++)
-                        augmented[k, j] -= factor * augmented[i, j];
-                }
-            }
-
-            for (int i = 0; i < n; i++)
-                for (int j = 0; j < n; j++)
-                    result[i, j] = augmented[i, n + j];
-
-            return result;
-=======
     /// Revised Simplex (Two-Phase) with iteration logging and sensitivity artifacts.
     /// </summary>
     public sealed class RevisedSimplexSolver : SolverBase
@@ -697,7 +454,6 @@
             k = Math.Min(k, v.Length);
             var head = string.Join(", ", v.Take(k).Select(Round3));
             return v.Length > k ? head + ", ..." : head;
->>>>>>> 2a72fe40
         }
     }
 }